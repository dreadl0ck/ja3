--- conflicted
+++ resolved
@@ -23,11 +23,6 @@
 	"github.com/dreadl0ck/tlsx"
 	"github.com/google/gopacket"
 	"github.com/google/gopacket/layers"
-<<<<<<< HEAD
-=======
-	"io/ioutil"
-	"testing"
->>>>>>> c791ba24
 )
 
 var tlsPacket = []byte{
@@ -110,15 +105,9 @@
 	)
 
 	// read test.pcap and generate fingerprints
-<<<<<<< HEAD
-	ReadFileJSON("test.pcap", &b)
-
-	err = json.Unmarshal(data, &records)
-=======
 	ReadFileJSON("test.pcap", &b, false)
-	
+
 	err = json.Unmarshal(b.Bytes(), &records)
->>>>>>> c791ba24
 	if err != nil {
 		t.Fatal(err)
 	}
