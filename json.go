--- conflicted
+++ resolved
@@ -31,11 +31,8 @@
 	DestinationPort int     `json:"destination_port"`
 	JA3             string  `json:"ja3"`
 	JA3Digest       string  `json:"ja3_digest"`
-<<<<<<< HEAD
-=======
 	JA3S            string  `json:"ja3s"`
 	JA3SDigest      string  `json:"ja3s_digest"`
->>>>>>> c791ba24
 	SourceIP        string  `json:"source_ip"`
 	SourcePort      int     `json:"source_port"`
 	Timestamp       float64 `json:"timestamp"`
